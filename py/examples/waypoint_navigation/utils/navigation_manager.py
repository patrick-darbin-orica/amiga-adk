--- conflicted
+++ resolved
@@ -372,16 +372,6 @@
                     # 2) Deploy plumbob (tool already over hole)
                     await trigger_dipbob("can0")
                     logger.info("Deploying dipbob")
-<<<<<<< HEAD
-                    await asyncio.sleep(3.0) # TODO: Swap for awaiting measurement
-                    # await self.actuator.pulse_sequence( # UNCOMMENT TO USE CHUTE
-                    #     open_seconds=self.actuator_open_seconds,
-                    #     close_seconds=self.actuator_close_seconds,
-                    #     rate_hz=self.actuator_rate_hz,
-                    #     settle_before=3.0,     # your current pre‑pulse wait
-                    #     settle_between=1.0
-                    # )
-=======
                     await asyncio.sleep(3.0)  # TODO: swap for measurement await
 
                     # 3) Move forward so robot origin is over the hole
@@ -402,7 +392,6 @@
                         enter_prompt="Hole measured. Press ENTER to close the chute...",
                         enter_timeout=30.0,      # optional: add a safety timeout if you want
                     )
->>>>>>> e6a92618
             else:
                 logger.warning("ERROR: Track segment failed or timed out")
 
